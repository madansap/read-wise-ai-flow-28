
import React, { useState } from 'react';
import { Button } from './ui/button';
import { Card, CardContent } from './ui/card';
import { Input } from './ui/input';
import { Label } from './ui/label';
import { Upload } from 'lucide-react';
import { useAuth } from '@/contexts/AuthContext';
import { supabase } from '@/integrations/supabase/client';
import { toast } from '@/components/ui/use-toast';
import { v4 as uuidv4 } from 'uuid';

const BookUploader = ({ onUploadSuccess }: { onUploadSuccess?: () => void }) => {
  const [file, setFile] = useState<File | null>(null);
  const [isUploading, setIsUploading] = useState(false);
  const [metadata, setMetadata] = useState({
    title: '',
    author: ''
  });
  const { user } = useAuth();

  const handleFileChange = (e: React.ChangeEvent<HTMLInputElement>) => {
    const selectedFile = e.target.files?.[0];
    if (!selectedFile) return;

    if (selectedFile.size > 50 * 1024 * 1024) { // 50MB limit
      toast({
        title: "File too large",
        description: "Please select a file under 50MB",
        variant: "destructive",
      });
      return;
    }

    if (selectedFile.type !== "application/pdf") {
      toast({
        title: "Invalid file type",
        description: "Please select a PDF file",
        variant: "destructive",
      });
      return;
    }

    setFile(selectedFile);
    
    // Extract title from filename (remove extension)
    const fileName = selectedFile.name.replace(/\.[^/.]+$/, "");
    setMetadata(prev => ({
      ...prev,
      title: fileName
    }));
  };

  const handleInputChange = (e: React.ChangeEvent<HTMLInputElement>) => {
    const { name, value } = e.target;
    setMetadata(prev => ({
      ...prev,
      [name]: value
    }));
  };

  const handleUpload = async () => {
    if (!file || !user) return;

    try {
      setIsUploading(true);

      // Step 1: Upload file to Supabase Storage
      const fileExt = file.name.split('.').pop();
      const filePath = `${user.id}/${uuidv4()}.${fileExt}`;
      
      // Add retry logic for file upload
      let uploadAttempts = 0;
      const maxUploadAttempts = 3;
      let uploadError = null;
      
      while (uploadAttempts < maxUploadAttempts) {
        try {
          const { error } = await supabase.storage
        .from('books')
        .upload(filePath, file);
          
          if (!error) {
            uploadError = null;
            break; // Success, exit loop
          }
          
          uploadError = error;
          uploadAttempts++;
          console.log(`Upload attempt ${uploadAttempts} failed: ${error.message}`);
          
          if (uploadAttempts < maxUploadAttempts) {
            // Wait with exponential backoff before retrying
            await new Promise(resolve => setTimeout(resolve, 1000 * Math.pow(2, uploadAttempts)));
          }
        } catch (err) {
          uploadError = err;
          uploadAttempts++;
          console.error(`Upload attempt ${uploadAttempts} error:`, err);
          
          if (uploadAttempts < maxUploadAttempts) {
            await new Promise(resolve => setTimeout(resolve, 1000 * Math.pow(2, uploadAttempts)));
          }
        }
      }

      if (uploadError) throw uploadError;

      // Step 2: Save book metadata to the books table with better error handling
      let insertAttempts = 0;
      const maxInsertAttempts = 2;
      let bookId = null;
      let currentInsertError = null;
      
      while (insertAttempts < maxInsertAttempts) {
        try {
          const { data, error } = await supabase
        .from('books')
        .insert({
          title: metadata.title,
          author: metadata.author || null,
          file_path: filePath,
          file_type: file.type,
              user_id: user.id,
              is_processed: false,
              processing_status: 'Queued for processing'
            })
            .select('id')
            .single();

          if (error) {
            currentInsertError = error;
            insertAttempts++;
          } else {
            bookId = data.id;
            currentInsertError = null;
            break; // Success, exit loop
          }
          
          if (insertAttempts < maxInsertAttempts) {
            await new Promise(resolve => setTimeout(resolve, 1000));
          }
        } catch (err) {
          currentInsertError = err;
          insertAttempts++;
          console.error(`Book metadata insert attempt ${insertAttempts} error:`, err);
          
          if (insertAttempts < maxInsertAttempts) {
            await new Promise(resolve => setTimeout(resolve, 1000));
          }
        }
      }
      
      if (currentInsertError || !bookId) throw currentInsertError || new Error("Failed to insert book metadata");
      
      // Step 3: Trigger the PDF processing function with more robust retry logic
      toast({
        title: "Book uploaded",
        description: "Your book is being processed. This may take a few minutes.",
      });
      
      try {
        // Add improved retry logic for more robust processing
        let retryCount = 0;
        const maxRetries = 3;
        let processingError;
        
        while (retryCount <= maxRetries) {
          try {
            console.log(`Attempting to process book (attempt ${retryCount + 1}/${maxRetries + 1})`);
            
            // Add a short delay before the first attempt to ensure database consistency
            if (retryCount === 0) {
              await new Promise(resolve => setTimeout(resolve, 1000));
            }
            
            // Prepare all required params explicitly
            const processingParams = {
              book_id: bookId,  // Use book_id consistently
              user_id: user.id,
              file_path: filePath,
              endpoint: 'extract-pdf-text' // Add endpoint information in the body
            };
            
            console.log("Sending processing request with params:", {
              bookId,
              userId: user.id,
              filePath
            });
            
            // Call the extract-pdf-text endpoint with all required parameters
            const response = await supabase.functions.invoke('ai-assistant', {
<<<<<<< HEAD
              body: {
                endpoint: 'extract-pdf-text',
                book_id: bookId,
                user_id: user.id,
                file_path: filePath
              }
=======
              body: processingParams
>>>>>>> 698df8ee
            });
            
            if (response.error) {
              throw response.error;
            }
            
            // Check for success field in the response data
            if (!response.data || response.data.success === false) {
              const errorMessage = response.data?.message || response.data?.error || "Unknown processing error";
              console.error('Processing error from Edge Function:', errorMessage);
              throw new Error(errorMessage);
            }
            
            console.log('Book processing initiated successfully:', response.data);
            processingError = null;
            break; // Success, exit retry loop
          } catch (error: any) {
            processingError = error;
            console.error(`Error triggering PDF processing (attempt ${retryCount + 1}):`, error);
            retryCount++;
            
            if (retryCount <= maxRetries) {
              // Wait with exponential backoff before retrying (2s, 4s, 8s)
              await new Promise(resolve => setTimeout(resolve, 2000 * Math.pow(2, retryCount - 1)));
            }
          }
        }
        
        if (processingError) {
          console.error("All processing attempts failed:", processingError);
          // Don't throw here, as the book was already uploaded successfully
          toast({
            title: "Processing started with warnings",
            description: "Your book was uploaded but processing may be delayed. You can try manual processing from the library.",
            variant: "destructive",
      });
        } else {
          toast({
            title: "Processing initiated",
            description: "Book processing has started. This may take several minutes depending on the book size.",
          });
        }
      } catch (processingError: any) {
        console.error("Error in PDF processing:", processingError);
        toast({
          title: "PDF processing issue",
          description: "Your book was uploaded but text extraction may be delayed. You can try manual processing from the library.",
          variant: "destructive",
        });
      }
      
      if (onUploadSuccess) onUploadSuccess();
      
      // Reset form
      setFile(null);
      setMetadata({ title: '', author: '' });
    } catch (error: any) {
      console.error("Upload error:", error);
      toast({
        title: "Upload failed",
        description: error.message || "Something went wrong",
        variant: "destructive",
      });
    } finally {
      setIsUploading(false);
    }
  };

  return (
    <Card className="w-full">
      <CardContent className="pt-6">
        <div className="space-y-4">
          <div className="space-y-2">
            <Label htmlFor="file">Upload PDF Book (max 50MB)</Label>
            <div className="flex items-center gap-4">
              <Input
                id="file-upload"
                type="file"
                accept=".pdf"
                onChange={handleFileChange}
                className="hidden"
              />
              <Button 
                variant="outline" 
                className="w-full h-24 border-dashed"
                onClick={() => document.getElementById('file-upload')?.click()}
              >
                <div className="flex flex-col items-center justify-center space-y-2">
                  <Upload className="h-8 w-8 text-muted-foreground" />
                  <div className="text-sm text-muted-foreground">
                    {file ? file.name : "Click to browse"}
                  </div>
                </div>
              </Button>
            </div>
          </div>

          {file && (
            <>
              <div className="space-y-2">
                <Label htmlFor="title">Title</Label>
                <Input
                  id="title"
                  name="title"
                  value={metadata.title}
                  onChange={handleInputChange}
                  placeholder="Book Title"
                />
              </div>

              <div className="space-y-2">
                <Label htmlFor="author">Author (optional)</Label>
                <Input
                  id="author"
                  name="author"
                  value={metadata.author}
                  onChange={handleInputChange}
                  placeholder="Author Name"
                />
              </div>

              <Button 
                className="w-full" 
                onClick={handleUpload}
                disabled={isUploading || !metadata.title}
              >
                {isUploading ? "Uploading..." : "Upload Book"}
              </Button>
            </>
          )}
        </div>
      </CardContent>
    </Card>
  );
};

export default BookUploader;<|MERGE_RESOLUTION|>--- conflicted
+++ resolved
@@ -1,4 +1,3 @@
-
 import React, { useState } from 'react';
 import { Button } from './ui/button';
 import { Card, CardContent } from './ui/card';
@@ -190,16 +189,7 @@
             
             // Call the extract-pdf-text endpoint with all required parameters
             const response = await supabase.functions.invoke('ai-assistant', {
-<<<<<<< HEAD
-              body: {
-                endpoint: 'extract-pdf-text',
-                book_id: bookId,
-                user_id: user.id,
-                file_path: filePath
-              }
-=======
               body: processingParams
->>>>>>> 698df8ee
             });
             
             if (response.error) {
